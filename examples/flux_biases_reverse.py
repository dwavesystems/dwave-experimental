# Copyright 2025 D-Wave
#
# Licensed under the Apache License, Version 2.0 (the "License");
# you may not use this file except in compliance with the License.
# You may obtain a copy of the License at
#
#   http://www.apache.org/licenses/LICENSE-2.0
#
# Unless required by applicable law or agreed to in writing, software
# distributed under the License is distributed on an "AS IS" BASIS,
# WITHOUT WARRANTIES OR CONDITIONS OF ANY KIND, either express or implied.
# See the License for the specific language governing permissions and
# limitations under the License.
"""
An example to demonstrate simple calibration refinement of flux_biases for
fast reverse anneal applied to a 1D coupled ring. 
"""

import argparse
from typing import Union, Optional

import matplotlib.pyplot as plt
import numpy as np

import dimod
from dwave.system import DWaveSampler
from minorminer.subgraph import find_subgraph

from dwave.experimental.shimming import shim_flux_biases, qubit_freezeout_alpha_phi
from dwave.experimental.fast_reverse_anneal import SOLVER_FILTER


def main(
    solver: Union[None, dict, str],
    loop_length: int,
    num_steps: int,
    coupling_strength: float,
    x_target_c: float,
    x_target_c_updates: Optional[list] = None,
    x_nominal_pause_time: float = 0.0,
    use_hypergradient: bool = True,
    beta_hypergradient: float = 0.4,
):
    """Refine the calibration of a ferromagnetic loop.

    See also the calibration refinement tutorial  <https://doi.org/10.3389/fcomp.2023.1238988>

    Args:
<<<<<<< HEAD
        solver: name of the solver, or dictionary of characteristics.
        num_steps: number of gradient descent steps.
        coupling_strength: coupling strength on the loop.
        x_target_c: schedule target point for reverse anneal.
        x_target_c_updates: a list of x_target_c to average over.
        x_nominal_pause_time: pause time at target point for reverse anneal.
        use_hypergradient: use the adaptive learning rate. If set to False,
            a fixed geometric decay is used.
        beta_hypergradient: adaptive learning rate parameter
=======
        solver: Name of the solver, or dictionary of characteristics.
        coupling_strength: Coupling strength on the loop.
        x_target_c: 
            The lowest value of the normalized control bias, c(s), attained during the fast 
            reverse anneal. This parameter sets the reversal distance of the reverse anneal.
        x_target_c_updates: A list of x_target_c to average over.

>>>>>>> 6c3b5986
    """

    # when available, use feature-based search to default the solver.
    qpu = DWaveSampler(solver=solver)

    # Embedding for a ring of length L
    edge_list = [(i, (i + 1) % loop_length) for i in range(loop_length)]  # A loop
    embedding = find_subgraph(edge_list, qpu.edgelist)
    if len(embedding) != loop_length:
        raise RuntimeError("A {loop_length} loop cannot be embedded on the solver")

    # Define a ferromagnetic Ising model over programmable qubits and couplers
    bqm = dimod.BQM.from_ising(
        h={q: 0 for q in embedding.values()},
        J={(embedding[v1], embedding[v2]): coupling_strength for v1, v2 in edge_list},
    )

    # Set up solver parameters for a fast reverse anneal experiment.
    # A regime with weak correlations allows greater efficiency, and might be
    # smoothly extraplated to more strongly correlated regimes (small target_c
    # allows for sufficiently weak dependence on the initial condition).
    # The calibration refinement is expected to be a smooth function for the
    # programmed Hamiltonian and sampling parameters.
    sampling_params = dict(
        num_reads=1024,
        reinitialize_state=True,
        x_target_c=x_target_c,
        x_nominal_pause_time=x_nominal_pause_time,
        anneal_schedule=[[0, 1], [1, 1]],
        auto_scale=False,
        initial_state={q: 1 for q in embedding.values()},
    )
    if x_target_c_updates is not None:
        sampling_params_updates = [
            {"x_target_c": x_target_c} for x_target_c in x_target_c_updates
        ]
        symmetrize_experiments = False
    else:
        sampling_params_updates = None
        symmetrize_experiments = True

    alpha = 0.1*qubit_freezeout_alpha_phi()
    if use_hypergradient:
        # A geometric decay is sufficient for a bulk low-frequency correction.
        learning_schedule = None
    else:
        learning_schedule = alpha / np.arange(1, num_steps + 1)
    
    # Find flux biases that restore average magnetization, ideally this cancels
    # the impact of low-frequency environment fluxes coupling into the qubit body
    flux_biases, fb_history, mag_history = shim_flux_biases(
        bqm=bqm,
        sampler=qpu,
        sampling_params=sampling_params,
        learning_schedule=learning_schedule,
        sampling_params_updates=sampling_params_updates,
        symmetrize_experiments=symmetrize_experiments,
        beta_hypergradient=beta_hypergradient,
        num_steps=num_steps,
        alpha=alpha,
    )

    mag_array = np.array(list(mag_history.values()))
    flux_array = np.array(list(fb_history.values()))
    if sampling_params_updates is None:
        batch_size = 2
    else:
        batch_size = len(sampling_params_updates)
    mag_array = np.reshape(
        mag_array, (mag_array.shape[0], mag_array.shape[1] // batch_size, batch_size)
    )

    plt.figure("all_mags")
    for k in range(mag_array.shape[0]):
        if sampling_params_updates is None:
            for experiment_sign, color in zip(range(2), "br"):
                plt.plot(
                    mag_array[k, :, experiment_sign].transpose(),
                    label=(
                        f"Initial state all {-1 + 2*experiment_sign}"
                        if k == 0
                        else None
                    ),
                    color=color,
                )
            plt.plot(
                np.mean(mag_array[k, :, :], axis=1).transpose(),
                color="black",
                label="Experiment average" if k == 0 else None,
            )
            plt.legend()
        else:
            plt.plot(
                np.mean(mag_array[k, :, :], axis=1).transpose(),
                label="Experiment average" if k == 0 else None,
            )
            plt.legend(fb_history.keys(), title="Qubit index")
    plt.xlabel("Number of gradient descent steps")
    plt.ylabel("Magnetization")
    plt.savefig("DwaveExperimentalMagReverse.png")

    plt.figure("all_fluxes")
    plt.plot(flux_array.transpose())
    plt.xlabel("Number of gradient descent steps")
    plt.ylabel("Flux bias ($\\Phi_0$)")
    plt.legend(fb_history.keys(), title="Qubit index")
    plt.savefig("DwaveExperimentalFluxReverse.png")
    plt.show()


if __name__ == "__main__":

    parser = argparse.ArgumentParser(
        description="A fast reverse anneal calibration refinement example"
    )
    parser.add_argument(
        "--solver_name",
        type=str,
        help="Option to specify QPU solver, by default an experimental system supporting fast reverse anneal",
        default=SOLVER_FILTER,
    )
    parser.add_argument(
        "--loop_length", type=int, help="Length of the loop, by default 4", default=4
    )
    parser.add_argument(
        "--num_steps",
        type=int,
        help="Number of gradient descent steps, by default 10. A geometrically decaying learning rate is used 1/num_steps",
        default=10,
    )
    parser.add_argument(
        "--x_target_c",
        type=float,
        help="Reverse anneal target point x_target_c, should be low enough for magnetization not to be polarized by the initial condition, by default 0.22",
        default=0.22,
    )
    parser.add_argument(
        "--x_target_c_average",
        type=bool,
        help="Use an average over x_target_c in 0.2 to 0.22 for a fixed initial condition",
        default=False,
    )
    parser.add_argument(
        "--x_nominal_pause_time",
        type=float,
        help="Reverse anneal dwell time.",
        default=0.0,
    )
    parser.add_argument(
        "--coupling_strength",
        type=float,
        help="Coupling strength on the ring, by default -1 (ferromagnetic)",
        default=-1,
    )
    parser.add_argument(
        "--use_hypergradient",
        type=bool,
        help="Enables hypergradient descent optimization instead of a fixed geometric decay",
        default=True,
    )
    parser.add_argument(
        "--beta_hypergradient",
        type=float,
        help="Specifies the adaptive learning rate hyperparameter beta",
        default=0.4,
    )
    args = parser.parse_args()
    if args.x_target_c_average:
        # The target_c regime is experimentally dependent, it must
        # be early enough and broad enough for the sign on the
        # initial_condition to contributed negligibly.
        x_target_c_updates = np.arange(0.2, 0.22, 0.001)
    else:
        x_target_c_updates = None

    main(
        solver=args.solver_name,
        loop_length=args.loop_length,
        num_steps=args.num_steps,
        coupling_strength=args.coupling_strength,
        x_target_c=args.x_target_c,
        x_target_c_updates=x_target_c_updates,
        x_nominal_pause_time=args.x_nominal_pause_time,
        use_hypergradient=args.use_hypergradient,
        beta_hypergradient=args.beta_hypergradient,
    )<|MERGE_RESOLUTION|>--- conflicted
+++ resolved
@@ -46,25 +46,18 @@
     See also the calibration refinement tutorial  <https://doi.org/10.3389/fcomp.2023.1238988>
 
     Args:
-<<<<<<< HEAD
-        solver: name of the solver, or dictionary of characteristics.
-        num_steps: number of gradient descent steps.
-        coupling_strength: coupling strength on the loop.
-        x_target_c: schedule target point for reverse anneal.
-        x_target_c_updates: a list of x_target_c to average over.
-        x_nominal_pause_time: pause time at target point for reverse anneal.
-        use_hypergradient: use the adaptive learning rate. If set to False,
-            a fixed geometric decay is used.
-        beta_hypergradient: adaptive learning rate parameter
-=======
         solver: Name of the solver, or dictionary of characteristics.
+        loop_length: Length of the loop.
+        num_steps: Number of gradient descent steps.
         coupling_strength: Coupling strength on the loop.
-        x_target_c: 
+        x_target_c:
             The lowest value of the normalized control bias, c(s), attained during the fast 
             reverse anneal. This parameter sets the reversal distance of the reverse anneal.
         x_target_c_updates: A list of x_target_c to average over.
-
->>>>>>> 6c3b5986
+        x_nominal_pause_time: Pause time at target point for reverse anneal.
+        use_hypergradient: Use the adaptive learning rate. If set to False,
+            a fixed geometric decay is used.
+        beta_hypergradient: Adaptive learning rate parameter.
     """
 
     # when available, use feature-based search to default the solver.
